--- conflicted
+++ resolved
@@ -16,14 +16,8 @@
 import math
 from typing import List
 
-<<<<<<< HEAD
-from braket.circuits import Circuit
-=======
-import matplotlib.pyplot as plt
-import numpy as np
 from braket.circuits import Circuit, circuit
 from braket.circuits.qubit_set import QubitSetInput
->>>>>>> 1e6bb998
 from braket.devices.device import Device
 from braket.tasks.gate_model_quantum_task_result import GateModelQuantumTaskResult
 
@@ -160,27 +154,4 @@
     circuit.probability()
     task = device.run(circuit, shots=n_shots)
 
-<<<<<<< HEAD
-    results = device.run(circuit, shots=n_shots).result()
-
-    return results
-=======
-    return task
-
-
-def plot_bitstrings(probabilities: List[float]) -> None:
-    """Plot the measure results.
-
-    Args:
-        probabilities (List[float]): Probabilities of measuring each bitstring.
-    """
-    num_qubits = int(np.log2(len(probabilities)))
-    format_bitstring = "{0:0" + str(num_qubits) + "b}"
-    bitstring_keys = [format_bitstring.format(ii) for ii in range(2**num_qubits)]
-
-    plt.bar(bitstring_keys, probabilities)
-    plt.xlabel("bitstrings")
-    plt.ylabel("probability")
-    plt.xticks(rotation=90)
-    plt.ylim([0, 1])
->>>>>>> 1e6bb998
+    return task