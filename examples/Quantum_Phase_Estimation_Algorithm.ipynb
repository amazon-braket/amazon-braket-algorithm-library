{
 "cells": [
  {
   "cell_type": "markdown",
   "metadata": {},
   "source": [
    "# Quantum Phase Estimation"
   ]
  },
  {
   "cell_type": "markdown",
   "metadata": {},
   "source": [
    "This example provides an implementation of the Quantum Phase Estimation (QPE) algorithm using the Amazon Braket SDK.\n",
    "The Quantum Phase Estimation algorithm is designed to estimate the eigenvalues of a unitary operator $U$ [1, 2]; \n",
    "It is a very important subroutine to many quantum algorithms, most famously Shor's algorithm for factoring and the HHL algorithm (named after the physicists Harrow, Hassidim and Lloyd) for solving linear systems of equations on a quantum computer [1, 2]. \n",
    "Moreover, eigenvalue problems can be found across many disciplines and application areas, including (for example) principal component analysis (PCA) as used in machine learning or the solution of differential equations as relevant across mathematics, physics, engineering and chemistry. \n",
    "In this notebook, you implement the Quantum Phase Estimation algorithm in code using the Amazon Braket SDK and run a simple example. \n"
   ]
  },
  {
   "cell_type": "markdown",
   "metadata": {},
   "source": [
    "## References\n",
    "\n",
    "[1] Wikipedia: https://en.wikipedia.org/wiki/Quantum_phase_estimation_algorithm\n",
    "\n",
    "[2] Nielsen, Michael A., Chuang, Isaac L. (2010). Quantum Computation and Quantum Information (2nd ed.). Cambridge: Cambridge University Press."
   ]
  },
  {
   "cell_type": "code",
   "execution_count": 1,
   "metadata": {},
   "outputs": [],
   "source": [
    "import matplotlib.pyplot as plt\n",
    "from braket.aws import AwsDevice\n",
    "from braket.circuits import Circuit, circuit\n",
    "from braket.devices import LocalSimulator\n",
<<<<<<< HEAD
    "from quantum_phase_estimation import (\n",
=======
    "from braket.aws import AwsDevice\n",
    "from braket.experimental.algorithms.quantum_phase_estimation import (\n",
    "    run_quantum_phase_estimation,\n",
>>>>>>> a433ca5f
    "    get_quantum_phase_estimation_results,\n",
    "    run_quantum_phase_estimation,\n",
    ")\n",
    "\n",
    "# magic word for producing visualizations in notebook\n",
    "%matplotlib inline\n",
    "%load_ext autoreload\n",
    "%autoreload 2"
   ]
  },
  {
   "cell_type": "markdown",
   "metadata": {},
   "source": [
    "## Prepare Quantum Phase Estimation inputs\n",
    "\n",
    "The Quantum Phase Estimation algorithm requires two input register and a unitary on which you want to estimate eigenvalues. The first register is the precision register with n qubits which sets the achievable precision of results.\n",
    "The second is the query register which hosts the eigenstate."
   ]
  },
  {
   "cell_type": "code",
   "execution_count": 2,
   "metadata": {},
   "outputs": [],
   "source": [
    "# Define a callback function to apply your controlled unitary to a given circuit.\n",
    "# This is used by the Quantum Phase Estimation algorithm to apply your controlled unitary.\n",
    "# To run on a QPU this controlled unitary needs to be decomposed into gates available for a given QPU.\n",
    "def unitary_apply_cnot_func(quantum_phase_estimation_circuit, control_qubit, query_qubits):\n",
    "    quantum_phase_estimation_circuit.cnot(control_qubit, query_qubits)"
   ]
  },
  {
   "cell_type": "code",
   "execution_count": 3,
   "metadata": {},
   "outputs": [],
   "source": [
    "# Define first (precision) and second (query) registers. Qubits must be contiguous.\n",
    "# Braket simulator and Quantum Phase Estimation post procssing logic assumes contiguous qubits.\n",
    "precision_qubits = [0, 1]\n",
    "query_qubits = [2]\n",
    "\n",
    "# The query register needs to be prepared in an eigenstate depending on the unitary chosen.\n",
    "# For this example prepare the query register with Hadamard gates.\n",
    "quantum_phase_estimation_circuit = Circuit().h(query_qubits)"
   ]
  },
  {
   "cell_type": "markdown",
   "metadata": {},
   "source": [
    "## Create and visualize the Quantum Phase Estimation circuit\n"
   ]
  },
  {
   "cell_type": "code",
   "execution_count": 4,
   "metadata": {},
   "outputs": [
    {
     "name": "stdout",
     "output_type": "stream",
     "text": [
      "Quantum Phase Estimation Circuit:\n",
      "T  : |0|1| 2  |3|     4      |5|\n",
      "                                \n",
      "q0 : -H---SWAP---PHASE(-1.57)-H-\n",
      "          |      |              \n",
      "q1 : -H-C-SWAP-H-C--------------\n",
      "        |                       \n",
      "q2 : -H-X-----------------------\n",
      "\n",
      "T  : |0|1| 2  |3|     4      |5|\n"
     ]
    }
   ],
   "source": [
    "# Now that you have prepped the unitary, precision qubits, and query qubits,\n",
    "# create the quantum phase estimation circuit with all three as input.\n",
    "quantum_phase_estimation_circuit.quantum_phase_estimation(\n",
    "    precision_qubits, query_qubits, unitary_apply_cnot_func\n",
    ")\n",
    "print(\"Quantum Phase Estimation Circuit:\")\n",
    "print(quantum_phase_estimation_circuit)"
   ]
  },
  {
   "cell_type": "markdown",
   "metadata": {},
   "source": [
    "## Run on a local simulator"
   ]
  },
  {
   "cell_type": "code",
   "execution_count": 5,
   "metadata": {},
   "outputs": [
    {
     "name": "stdout",
     "output_type": "stream",
     "text": [
      "Quantum Phase Estimation Running\n",
      "Quantum Phase Estimation Run Complete\n",
      "Quantum Phase Estimation Results:\n",
      "Measurement counts: Counter({'001': 545, '000': 455})\n",
      "Results in precision register: {'00': 1000}\n",
      "Quantum Phase Estimation phase estimates: [0.0]\n",
      "Quantum phase estimation eigenvalue estimates: [1.+0.j]\n",
      "Measurement Counts Graph:\n"
     ]
    },
    {
     "data": {
      "image/png": "iVBORw0KGgoAAAANSUhEUgAAAjcAAAG9CAYAAADp61eNAAAABHNCSVQICAgIfAhkiAAAAAlwSFlzAAAPYQAAD2EBqD+naQAAADh0RVh0U29mdHdhcmUAbWF0cGxvdGxpYiB2ZXJzaW9uMy4yLjIsIGh0dHA6Ly9tYXRwbG90bGliLm9yZy+WH4yJAAAgAElEQVR4nO3de3RU5b3/8c+YkAQjSSiBEDUEFI2BVIWhYII5SClRFCpyukoBuQgoOQoYIrWhiFwEwSWGqJUgIiheOOlZoLVLziqRSrkEKkmDlwqWY4GkMIEGbIZbExLm9weL+TEk4GQyyZ48836tNWsxz372nu+Xrc7HvffsbXO5XC4BAAAY4hqrCwAAAPAnwg0AADAK4QYAABiFcAMAAIxCuAEAAEYh3AAAAKMQbgAAgFFCrS6gpZ0/f15HjhxRu3btZLPZrC4HAAB4weVy6eTJk7r++ut1zTVXPzYTdOHmyJEjSkhIsLoMAADgg/Lyct14441XnRN04aZdu3aSLvzlREVFWVwNAADwhtPpVEJCgvt7/GqCLtxcPBUVFRVFuAEAoJXx5pISLigGAABGIdwAAACjEG4AAIBRCDcAAMAohBsAAGAUwg0AADAK4QYAABiFcAMAAIxCuAEAAEYh3AAAAKMQbgAAgFEINwAAwCiEGwAAYBTCDQAAMArhBgAAGCXU6gLQOnXN+djqEnxycMkDVpcAAGhmHLkBAABGIdwAAACjEG4AAIBRCDcAAMAohBsAAGAUwg0AADAK4QYAABiFcAMAAIxCuAEAAEYh3AAAAKMQbgAAgFEINwAAwCiEGwAAYBTCDQAAMArhBgAAGIVwAwAAjEK4AQAARiHcAAAAoxBuAACAUQg3AADAKIQbAABgFMINAAAwCuEGAAAYhXADAACMYnm4Wb58ubp166aIiAjZ7XZt27btinO3bNkim81W77Vv374WrBgAAAQyS8NNQUGBsrKyNHv2bJWWlio9PV1DhgxRWVnZVdf75ptv5HA43K9bbrmlhSoGAACBztJwk5ubq0mTJmny5MlKTk5WXl6eEhISlJ+ff9X1OnXqpM6dO7tfISEhLVQxAAAIdJaFm5qaGpWUlCgjI8NjPCMjQ0VFRVddt1evXoqPj9egQYP06aefXnVudXW1nE6nxwsAAJjLsnBTWVmpuro6xcXFeYzHxcWpoqKiwXXi4+O1cuVKrV+/Xhs2bFBSUpIGDRqkrVu3XvFzFi9erOjoaPcrISHBr30AAIDAEmp1ATabzeO9y+WqN3ZRUlKSkpKS3O9TU1NVXl6upUuX6j/+4z8aXGfWrFnKzs52v3c6nQQcAAAMZtmRm9jYWIWEhNQ7SnPs2LF6R3Ou5q677tL+/fuvuDw8PFxRUVEeLwAAYC7Lwk1YWJjsdrsKCws9xgsLC5WWlub1dkpLSxUfH+/v8gAAQCtl6Wmp7OxsjR07Vn369FFqaqpWrlypsrIyZWZmSrpwSunw4cNau3atJCkvL09du3ZVz549VVNTo3fffVfr16/X+vXrrWwDAAAEEEvDzciRI3X8+HEtWLBADodDKSkp2rhxoxITEyVJDofD4543NTU1mjlzpg4fPqy2bduqZ8+e+vjjj3X//fdb1QIAAAgwNpfL5bK6iJbkdDoVHR2tqqoqrr9pgq45H1tdgk8OLnnA6hIAAD5ozPe35Y9fAAAA8CfCDQAAMArhBgAAGIVwAwAAjEK4AQAARiHcAAAAoxBuAACAUQg3AADAKIQbAABgFMINAAAwCuEGAAAYhXADAACMQrgBAABGIdwAAACjEG4AAIBRCDcAAMAohBsAAGAUwg0AADAK4QYAABiFcAMAAIxCuAEAAEYh3AAAAKOEWl2AabrmfGx1CT45uOQBq0sAAMAvOHIDAACMQrgBAABGIdwAAACjEG4AAIBRCDcAAMAohBsAAGAUwg0AADAK4QYAABiFcAMAAIxCuAEAAEYh3AAAAKMQbgAAgFEINwAAwCiEGwAAYBTCDQAAMArhBgAAGIVwAwAAjEK4AQAARiHcAAAAoxBuAACAUQg3AADAKIQbAABgFMINAAAwCuEGAAAYhXADAACMQrgBAABGIdwAAACjEG4AAIBRCDcAAMAohBsAAGAUwg0AADCK5eFm+fLl6tatmyIiImS327Vt2zav1tuxY4dCQ0N15513NnOFAACgNbE03BQUFCgrK0uzZ89WaWmp0tPTNWTIEJWVlV11vaqqKo0bN06DBg1qoUoBAEBrYWm4yc3N1aRJkzR58mQlJycrLy9PCQkJys/Pv+p6U6ZM0ejRo5WamtpClQIAgNbCsnBTU1OjkpISZWRkeIxnZGSoqKjoiuutWbNG3377rebOnevV51RXV8vpdHq8AACAuSwLN5WVlaqrq1NcXJzHeFxcnCoqKhpcZ//+/crJydF7772n0NBQrz5n8eLFio6Odr8SEhKaXDsAAAhcll9QbLPZPN67XK56Y5JUV1en0aNHa/78+br11lu93v6sWbNUVVXlfpWXlze5ZgAAELi8O/zRDGJjYxUSElLvKM2xY8fqHc2RpJMnT6q4uFilpaWaOnWqJOn8+fNyuVwKDQ3Vpk2b9OMf/7jeeuHh4QoPD2+eJgAAQMCx7MhNWFiY7Ha7CgsLPcYLCwuVlpZWb35UVJS+/PJL7dmzx/3KzMxUUlKS9uzZo379+rVU6QAAIIBZduRGkrKzszV27Fj16dNHqampWrlypcrKypSZmSnpwimlw4cPa+3atbrmmmuUkpLisX6nTp0UERFRbxwAAAQvS8PNyJEjdfz4cS1YsEAOh0MpKSnauHGjEhMTJUkOh+N773kDAABwKZvL5XJZXURLcjqdio6OVlVVlaKiovy+/a45H/t9my3h4JIHGjU/WPoEAASGxnx/W/5rKQAAAH8i3AAAAKMQbgAAgFEINwAAwCiEGwAAYBTCDQAAMArhBgAAGIVwAwAAjEK4AQAARiHcAAAAoxBuAACAUQg3AADAKIQbAABgFMINAAAwCuEGAAAYhXADAACMQrgBAABGIdwAAACjEG4AAIBRCDcAAMAohBsAAGAUwg0AADAK4QYAABiFcAMAAIxCuAEAAEYh3AAAAKMQbgAAgFEINwAAwCiEGwAAYBTCDQAAMArhBgAAGIVwAwAAjOJTuDl9+rS/6wAAAPALn8JNXFycJk6cqO3bt/u7HgAAgCbxKdysW7dOVVVVGjRokG699VYtWbJER44c8XdtAAAAjeZTuBk2bJjWr1+vI0eO6L/+67+0bt06JSYmaujQodqwYYNqa2v9XScAAIBXmnRBcYcOHTRjxgx9/vnnys3N1SeffKKf/exnuv766/Xss8/qzJkz/qoTAADAK6FNWbmiokJr167VmjVrVFZWpp/97GeaNGmSjhw5oiVLlmjXrl3atGmTv2oFAAD4Xj6Fmw0bNmjNmjX6wx/+oB49euiJJ57Qww8/rJiYGPecO++8U7169fJboQAAAN7wKdw88sgj+sUvfqEdO3boRz/6UYNzbrrpJs2ePbtJxQEAADSWT+HG4XDo2muvveqctm3bau7cuT4VBQAA4CufLihu166djh07Vm/8+PHjCgkJaXJRAAAAvvIp3LhcrgbHq6urFRYW1qSCAAAAmqJRp6VeeeUVSZLNZtOqVat03XXXuZfV1dVp69atuu222/xbIQAAQCM0KtwsW7ZM0oUjNytWrPA4BRUWFqauXbtqxYoV/q0QAACgERoVbg4cOCBJGjhwoDZs2KD27ds3S1EAAAC+8unXUp9++qm/6wAAAPALr8NNdna2nnvuOUVGRio7O/uqc3Nzc5tcGAAAgC+8DjelpaU6d+6c+89XYrPZml4VAACAj7wON5eeiuK0FAAACFRNeio4AABAoPH6yM2IESO83uiGDRt8KgYAAKCpvA430dHRzVkHAACAX3gdbtasWdMsBSxfvlwvvviiHA6Hevbsqby8PKWnpzc4d/v27frVr36lffv26cyZM0pMTNSUKVM0Y8aMZqkNAAC0Pj7d58ZfCgoKlJWVpeXLl6t///56/fXXNWTIEH399dfq0qVLvfmRkZGaOnWqbr/9dkVGRmr79u2aMmWKIiMj9dhjj1nQAQAACDQ215WegnmZ3r17a/PmzWrfvr169ep11Z98/+Uvf/Hqw/v166fevXsrPz/fPZacnKzhw4dr8eLFXm1jxIgRioyM1DvvvOPVfKfTqejoaFVVVSkqKsqrdRqja87Hft9mSzi45IFGzQ+WPgEAgaEx399eH7l58MEHFR4eLkkaPnx40yqUVFNTo5KSEuXk5HiMZ2RkqKioyKttlJaWqqioSAsXLrzinOrqalVXV7vfO51O3woGAACtgtfhZu7cuQ3+2VeVlZWqq6tTXFycx3hcXJwqKiquuu6NN96of/7zn6qtrdW8efM0efLkK85dvHix5s+f3+R6AQBA69Cka26Ki4u1d+9e2Ww2JScny263N3obl5/ecrlc33uX423btunUqVPatWuXcnJy1L17d40aNarBubNmzfJ4XITT6VRCQkKj6wQAAK2DT+HmH//4h0aNGqUdO3YoJiZGkvSvf/1LaWlpWrdunVfhITY2ViEhIfWO0hw7dqze0ZzLdevWTZL0wx/+UEePHtW8efOuGG7Cw8Pdp9MAAID5fLpD8cSJE3Xu3Dnt3btXJ06c0IkTJ7R37165XC5NmjTJq22EhYXJbrersLDQY7ywsFBpaWle1+JyuTyuqQEAAMHNpyM327ZtU1FRkZKSktxjSUlJevXVV9W/f3+vt5Odna2xY8eqT58+Sk1N1cqVK1VWVqbMzExJF04pHT58WGvXrpUkvfbaa+rSpYtuu+02SRfue7N06VJNmzbNlzYAAICBfAo3Xbp0cT8h/FK1tbW64YYbvN7OyJEjdfz4cS1YsEAOh0MpKSnauHGjEhMTJUkOh0NlZWXu+efPn9esWbN04MABhYaG6uabb9aSJUs0ZcoUX9oAAAAG8vo+N5f63e9+p+eff16vvfaa7Ha7bDabiouLNW3aNP3qV7/yy0/Fmwv3uWkY97kBAASyZrnPTfv27T1+xXT69Gn169dPoaEXNlFbW6vQ0FBNnDgxoMMNAAAwm9fhJi8vrznrAAAA8Auvw8348eObsw4AAAC/aPKDM8+ePVvv4uLmuJYFAADAGz7d5+b06dOaOnWqOnXqpOuuu07t27f3eAEAAFjFp3Dz9NNP649//KOWL1+u8PBwrVq1SvPnz9f111/vvicNAACAFXw6LfX73/9ea9eu1T333KOJEycqPT1d3bt3V2Jiot577z2NGTPG33UCAAB4xacjNydOnHA/3ykqKkonTpyQJN19993aunWr/6oDAABoJJ/CzU033aSDBw9Kknr06KHf/va3ki4c0bn4IE0AAAAr+BRuHnnkEX3++eeSLjz/6eK1NzNmzNAvf/lLvxYIAADQGD5dczNjxgz3nwcOHKi9e/eqpKREN998s+644w6/FQcAANBYTb7PjSQlJia6H3YJAABgJZ9OS0nS5s2bNXToUN18883q3r27hg4dqk8++cSftQEAADSaT+HmN7/5je677z61a9dOTz75pKZPn66oqCjdf//9+s1vfuPvGgEAALzm02mpxYsXa9myZZo6dap7bPr06erfv78WLVrkMQ4AANCSfDpy43Q6dd9999Ubz8jIkNPpbHJRAAAAvvIp3Pz0pz/VBx98UG/8d7/7nYYNG9bkogAAAHzl9WmpV155xf3n5ORkLVq0SFu2bFFqaqokadeuXdqxY4eeeuop/1cJAADgJa/DzbJlyzzet2/fXl9//bW+/vpr91hMTIxWr16tZ555xn8VAgAANILX4ebAgQPNWQcAAIBf+Hyfm4tcLpdcLpc/agEAAGgyn8PN2rVr9cMf/lBt27ZV27Ztdfvtt+udd97xZ20AAACN5tN9bnJzczVnzhxNnTpV/fv3l8vl0o4dO5SZmanKykqPZ08BAAC0JJ/Czauvvqr8/HyNGzfOPfbggw+qZ8+emjdvHuEGAABYxqfTUg6HQ2lpafXG09LS5HA4mlwUAACAr3wKN927d9dvf/vbeuMFBQW65ZZbmlwUAACAr3w6LTV//nyNHDlSW7duVf/+/WWz2bR9+3Zt3ry5wdADAADQUnw6cvOf//mf+uyzzxQbG6sPP/xQGzZsUGxsrD777DM99NBD/q4RAADAa40+cnPu3Dk99thjmjNnjt59993mqAkAAMBnjT5y06ZNmwYfmgkAABAIfDot9dBDD+nDDz/0dy0AAABN5tMFxd27d9dzzz2noqIi2e12RUZGeiyfPn26X4oDAABoLJ/CzapVqxQTE6OSkhKVlJR4LLPZbIQbAABgGZ/CzaVPCL/40EybzeafigAAAJrA5wdnvvnmm0pJSVFERIQiIiKUkpKiVatW+bM2AACARvPpyM2cOXO0bNkyTZs2TampqZKknTt3asaMGTp48KAWLlzo1yIBAAC85VO4yc/P1xtvvKFRo0a5x37605/q9ttv17Rp0wg3AADAMj6dlqqrq1OfPn3qjdvtdtXW1ja5KAAAAF/5FG4efvhh5efn1xtfuXKlxowZ0+SiAAAAfOXTaSnpwgXFmzZt0l133SVJ2rVrl8rLyzVu3DhlZ2e75+Xm5ja9SgAAAC/5FG6++uor9e7dW5L07bffSpI6duyojh076quvvnLP4+fhAACgpfkUbj799FN/1wEAAOAXPt/nBgAAIBARbgAAgFEINwAAwCiEGwAAYBTCDQAAMArhBgAAGIVwAwAAjEK4AQAARiHcAAAAoxBuAACAUQg3AADAKIQbAABgFMvDzfLly9WtWzdFRETIbrdr27ZtV5y7YcMGDR48WB07dlRUVJRSU1P1hz/8oQWrBQAAgc7ScFNQUKCsrCzNnj1bpaWlSk9P15AhQ1RWVtbg/K1bt2rw4MHauHGjSkpKNHDgQA0bNkylpaUtXDkAAAhUNpfL5bLqw/v166fevXsrPz/fPZacnKzhw4dr8eLFXm2jZ8+eGjlypJ599lmv5judTkVHR6uqqkpRUVE+1X01XXM+9vs2W8LBJQ80an6w9AkACAyN+f627MhNTU2NSkpKlJGR4TGekZGhoqIir7Zx/vx5nTx5Uj/4wQ+uOKe6ulpOp9PjBQAAzGVZuKmsrFRdXZ3i4uI8xuPi4lRRUeHVNl566SWdPn1aP//5z684Z/HixYqOjna/EhISmlQ3AAAIbJZfUGyz2Tzeu1yuemMNWbdunebNm6eCggJ16tTpivNmzZqlqqoq96u8vLzJNQMAgMAVatUHx8bGKiQkpN5RmmPHjtU7mnO5goICTZo0Sf/zP/+jn/zkJ1edGx4ervDw8CbXCwAAWgfLjtyEhYXJbrersLDQY7ywsFBpaWlXXG/dunWaMGGC3n//fT3wABeHAgAAT5YduZGk7OxsjR07Vn369FFqaqpWrlypsrIyZWZmSrpwSunw4cNau3atpAvBZty4cXr55Zd11113uY/6tG3bVtHR0Zb1AQAAAoel4WbkyJE6fvy4FixYIIfDoZSUFG3cuFGJiYmSJIfD4XHPm9dff121tbV64okn9MQTT7jHx48fr7feequlywcAAAHI0nAjSY8//rgef/zxBpddHli2bNnS/AUBAIBWzfJfSwEAAPgT4QYAABiFcAMAAIxCuAEAAEYh3AAAAKMQbgAAgFEINwAAwCiEGwAAYBTCDQAAMArhBgAAGIVwAwAAjEK4AQAARiHcAAAAoxBuAACAUQg3AADAKIQbAABgFMINAAAwCuEGAAAYhXADAACMQrgBAABGIdwAAACjEG4AAIBRCDcAAMAohBsAAGAUwg0AADAK4QYAABiFcAMAAIxCuAEAAEYh3AAAAKMQbgAAgFEINwAAwCiEGwAAYBTCDQAAMArhBgAAGIVwAwAAjEK4AQAARiHcAAAAoxBuAACAUQg3AADAKIQbAABgFMINAAAwCuEGAAAYhXADAACMQrgBAABGIdwAAACjEG4AAIBRCDcAAMAohBsAAGAUwg0AADAK4QYAABiFcAMAAIxCuAEAAEYh3AAAAKMQbgAAgFEsDzfLly9Xt27dFBERIbvdrm3btl1xrsPh0OjRo5WUlKRrrrlGWVlZLVgpAABoDSwNNwUFBcrKytLs2bNVWlqq9PR0DRkyRGVlZQ3Or66uVseOHTV79mzdcccdLVwtAABoDSwNN7m5uZo0aZImT56s5ORk5eXlKSEhQfn5+Q3O79q1q15++WWNGzdO0dHRLVwtAABoDSwLNzU1NSopKVFGRobHeEZGhoqKivz2OdXV1XI6nR4vAABgLsvCTWVlperq6hQXF+cxHhcXp4qKCr99zuLFixUdHe1+JSQk+G3bAAAg8Fh+QbHNZvN473K56o01xaxZs1RVVeV+lZeX+23bAAAg8IRa9cGxsbEKCQmpd5Tm2LFj9Y7mNEV4eLjCw8P9tj0AABDYLDtyExYWJrvdrsLCQo/xwsJCpaWlWVQVAABo7Sw7ciNJ2dnZGjt2rPr06aPU1FStXLlSZWVlyszMlHThlNLhw4e1du1a9zp79uyRJJ06dUr//Oc/tWfPHoWFhalHjx6W9AAAAAKLpeFm5MiROn78uBYsWCCHw6GUlBRt3LhRiYmJki7ctO/ye9706tXL/eeSkhK9//77SkxM1MGDB1uydAAAEKAsDTeS9Pjjj+vxxx9vcNlbb71Vb8zlcjVzRQAAoDWz/NdSAAAA/kS4AQAARiHcAAAAoxBuAACAUQg3AADAKIQbAABgFMINAAAwCuEGAAAYhXADAACMQrgBAABGIdwAAACjEG4AAIBRCDcAAMAohBsAAGAUwg0AADAK4QYAABiFcAMAAIxCuAEAAEYh3AAAAKMQbgAAgFEINwAAwCiEGwAAYBTCDQAAMArhBgAAGIVwAwAAjEK4AQAARiHcAAAAoxBuAACAUQg3AADAKIQbAABgFMINAAAwCuEGAAAYhXADAACMQrgBAABGIdwAAACjEG4AAIBRCDcAAMAohBsAAGAUwg0AADAK4QYAABiFcAMAAIxCuAEAAEYh3AAAAKMQbgAAgFEINwAAwCiEGwAAYBTCDQAAMArhBgAAGIVwAwAAjEK4AQAARiHcAAAAoxBuAACAUQg3AADAKJaHm+XLl6tbt26KiIiQ3W7Xtm3brjr/T3/6k+x2uyIiInTTTTdpxYoVLVQpAABoDSwNNwUFBcrKytLs2bNVWlqq9PR0DRkyRGVlZQ3OP3DggO6//36lp6ertLRUv/71rzV9+nStX7++hSsHAACBytJwk5ubq0mTJmny5MlKTk5WXl6eEhISlJ+f3+D8FStWqEuXLsrLy1NycrImT56siRMnaunSpS1cOQAACFShVn1wTU2NSkpKlJOT4zGekZGhoqKiBtfZuXOnMjIyPMbuvfdevfnmmzp37pzatGlTb53q6mpVV1e731dVVUmSnE5nU1to0PnqM82y3ebW2L+PYOkTABAYLv732+Vyfe9cy8JNZWWl6urqFBcX5zEeFxenioqKBtepqKhocH5tba0qKysVHx9fb53Fixdr/vz59cYTEhKaUL15ovOsrqBlBEufAGCqkydPKjo6+qpzLAs3F9lsNo/3Lper3tj3zW9o/KJZs2YpOzvb/f78+fM6ceKEOnTocNXPCTROp1MJCQkqLy9XVFSU1eU0G/o0RzD0KNGnaegzcLlcLp08eVLXX3/99861LNzExsYqJCSk3lGaY8eO1Ts6c1Hnzp0bnB8aGqoOHTo0uE54eLjCw8M9xmJiYppQubWioqJazT+ITUGf5giGHiX6NA19BqbvO2JzkWUXFIeFhclut6uwsNBjvLCwUGlpaQ2uk5qaWm/+pk2b1KdPnwavtwEAAMHH0l9LZWdna9WqVVq9erX27t2rGTNmqKysTJmZmZIunFIaN26ce35mZqYOHTqk7Oxs7d27V6tXr9abb76pmTNnWtUCAAAIMCHz5s2bZ9WHp6SkqEOHDnr++ee1dOlSnT17Vu+8847uuOMOSdK7776rQ4cOacKECZKk9u3b6+6779brr7+u5557TqWlpVq0aJFHADJZSEiI7rnnHoWGWn6pVLOiT3MEQ48SfZqGPls/m8ub31QBAAC0EpY/fgEAAMCfCDcAAMAohBsAAGAUwg0AADAK4QYAABiFcAMAAIxi3o/bDeFyufTJJ5+oqKhIFRUVstlsiouLU//+/TVo0KBW9VwsX3333Xf6/e9/b8R9jIJ9f5q0LwEEPu5zE4AOHz6soUOH6ssvv1RKSori4uLkcrl07NgxffXVV7rjjjv00Ucf6YYbbrC61Gb1+eefq3fv3qqrq7O6lCZhf5qzLy8K9rAqmRNY2Zfm7MtLEW4C0IMPPqhTp07p3XffVXx8vMcyh8Ohhx9+WO3atdOHH35oUYX+4XQ6r7r8iy++0IABA1r9F2Iw7M9g2ZcSYfUiEwIr+/ICE/bl5Qg3Aei6667Tjh073I+huFxpaanS09N16tSpFq7Mv6655pqr/l+Ry+WSzWZr9f/CBcP+DJZ9KQVHWJWCI7CyLy8wYV9ejmtuAlDbtm114sSJKy7/7rvv1LZt2xasqHm0a9dOs2fPVr9+/Rpcvn//fk2ZMqWFq/K/YNifwbIvJWnz5s3asWNHvS9DSYqPj9fSpUuVnp5uQWX+FRMT41Vgbc3YlxeYsC8vR7gJQL/4xS80fvx45ebmavDgwYqOjpYkVVVVqbCwUE899ZRGjx5tcZVN17t3b0nSgAEDGlweExMjEw4sBsP+DJZ9KQVHWJWCI7CyLy8wYV9ejnATgF566SXV1tZqzJgxqq2tVVhYmCSppqZGoaGhmjRpkl588UWLq2y60aNH6+zZs1dc3rlzZ82dO7cFK2oewbA/g2VfSsERVqXgCKzsywtM2JeX45qbAOZ0OlVcXKyjR49KuvAFYbfbFRUVZXFl8IXT6VRJSYkqKioksT9bq5qaGj355JNavXr1FcNqXl6ee7y1euONN3T27FlNnz69weVHjx7VihUrWnVoZV9eYMK+vBzhBgB8wP98mIP/8TAP4SZAnT59Wu+//36D914YNWqUIiMjrS7RL4Klz6s5evSoXn/9dT377EN6FoAAAAmuSURBVLNWl9JsgqFHAIGDcBOAvv76aw0ePFhnzpzRgAEDPO698Kc//UmRkZHatGmTevToYXWpTRIsfX4fE+8xcTnTegyWUB4sfV5JsIRyE/sk3ASggQMHqnPnznr77bfrneutqanRhAkT5HA49Omnn1pUoX8ES59ffPHFVZfv27dPo0aNatVf/MHQ40XBEsqDpc+rMS2UX4mJfRJuAtC1116r4uLiK/5H46uvvlLfvn115syZFq7Mv4Klz4s3uGvoX7WL4639BnfB0ONFwRLKg6HPYAnlwdLnpfgpeABq37699u/ff8Uv/f/7v/9T+/btW7gq/wuWPjt06KAXXnhBgwYNanD5X//6Vw0bNqyFq/KvYOjxoj//+c8qLi5u8Bc0YWFh+vWvf62+fftaUJl/BUOfd955p1ehvLULlj4vRbgJQI8++qjGjx+vZ555RoMHD1ZcXJxsNpsqKipUWFio559/XllZWVaX2WTB0qfdbteRI0eUmJjY4PJ//etfrf4eE8HQ40XBEsqDoc9gCeXB0uelCDcBaN68eWrbtq1yc3P19NNPuxO1y+VS586dlZOTo6efftriKpsuWPqcMmWKTp8+fcXlXbp00Zo1a1qwIv8Lhh4vCpZQHgx9BksoD5Y+L8U1NwHuwIEDHvde6Natm8UVNY9g6RNmeOGFF/Tyyy+7f0Ek/f9QnpWVZUQol8zv84MPPtDp06f18MMPN7j8u+++00cffaTx48e3cGX+FSx9XopwE6D+8Y9/KD8/v8GfYE6ZMkUJCQlWl+gXwd5nWlqaMjMzjegzGHq8XLCE8mDpE+Yg3ASg7du3a8iQIUpISFBGRobHTzALCwtVXl6u//3f/1X//v2tLrVJ6NOcPoOhR2+Vl5dr7ty5Wr16tdWlNKtg6DMYepTM7JNwE4B+9KMf6e6779ayZcsaXD5jxgxt375du3fvbuHK/Is+LzChz2Do0Vsm3jOkIcHQZzD0KJnZJ+EmALVt21Z79uxRUlJSg8v37dunXr16XfUpzK0BfV5gQp/B0ONFH3300VWX//3vf9dTTz3V6r8ogqHPYOhRCp4+L8WvpQJQfHy8ioqKrvhFsXPnTsXHx7dwVf5HnxeY0Gcw9HjR8OHDr3jPkItMuGdIMPQZDD1KwdPnpQg3AWjmzJnKzMxUSUlJgz/BXLVqlfLy8qwus8no05w+g6HHi+Lj4/Xaa69p+PDhDS7fs2eP7HZ7C1flf8HQZzD0KAVPnx5cCEj//d//7erXr58rNDTUZbPZXDabzRUaGurq16+fq6CgwOry/IY+zekzGHp0uVyuYcOGuebMmXPF5Xv27HHZbLYWrKh5BEOfwdCjyxU8fV6Ka24C3Llz51RZWSlJio2NVZs2bSyuqHnQpzlM73Hbtm06ffq07rvvvgaXnz59WsXFxRowYEALV+ZfwdBnMPQoBU+flyLcAAAAo1xjdQEAAAD+RLgBAABGIdwAAACjEG4AAIBRCDcA/O6ee+5RVlbWFZd37dq1xe57c/DgQdlsNu3Zs6dFPg+A9Qg3AFrc7t279dhjj7nf22w2ffjhh16v/9ZbbykmJsaruQkJCXI4HEpJSWl0nQBaJ+5QDKDFdezYsUU+p6amRmFhYercuXOLfB6AwMCRGwDNora2VlOnTlVMTIw6dOigZ555xv1sm0tPS3Xt2lWS9NBDD8lms7nff/755xo4cKDatWunqKgo2e12FRcXa8uWLXrkkUdUVVUlm80mm82mefPmube1cOFCTZgwQdHR0Xr00UfrnZbasmWLbDabNm/erD59+ujaa69VWlqavvnmG4/6Fy5cqE6dOqldu3aaPHmycnJydOedd7qXb9myRX379lVkZKRiYmLUv39/HTp0qBn/RgF4i3ADoFm8/fbbCg0N1Z///Ge98sorWrZsmVatWlVv3u7duyVJa9askcPhcL8fM2aMbrzxRu3evVslJSXKyclRmzZtlJaWpry8PEVFRcnhcMjhcGjmzJnu7b344otKSUlRSUmJ5syZc8X6Zs+erZdeeknFxcUKDQ3VxIkT3cvee+89LVq0SC+88IJKSkrUpUsX5efnu5fX1tZq+PDhGjBggL744gvt3LlTjz32mHEPHwRaK05LAWgWCQkJWrZsmWw2m5KSkvTll19q2bJlevTRRz3mXTxFFRMT43H6qKysTL/85S912223SZJuueUW97Lo6GjZbLYGTzf9+Mc/9gg7Bw8ebLC+RYsWuW83n5OTowceeED//ve/FRERoVdffVWTJk3SI488Ikl69tlntWnTJp06dUqS5HQ6VVVVpaFDh+rmm2+WJCUnJzfq7wdA8+HIDYBmcdddd3kcyUhNTdX+/ftVV1fn1frZ2dmaPHmyfvKTn2jJkiX69ttvvVqvT58+Xs27/fbb3X+Oj4+XJB07dkyS9M0336hv374e8y99/4Mf/EATJkzQvffeq2HDhunll1+Ww+Hw6nMBND/CDYCANG/ePP31r3/VAw88oD/+8Y/q0aOHPvjgg+9dLzIy0qvtX/pAz4sh7Pz58/XGLrr8MXxr1qzRzp07lZaWpoKCAt16663atWuXV58NoHkRbgA0i8u/6Hft2qVbbrlFISEh9ea2adOmwSM6t956q2bMmKFNmzZpxIgRWrNmjSQpLCzM6yNAvkhKStJnn33mMVZcXFxvXq9evTRr1iwVFRUpJSVF77//frPVBMB7hBsAzaK8vFzZ2dn65ptvtG7dOr366qt68sknG5zbtWtXbd68WRUVFfruu+909uxZTZ06VVu2bNGhQ4e0Y8cO7d69231dS9euXXXq1Clt3rxZlZWVOnPmjF9rnzZtmt588029/fbb2r9/vxYuXKgvvvjCfTTnwIEDmjVrlnbu3KlDhw5p06ZN+tvf/sZ1N0CA4IJiAM1i3LhxOnv2rPr27auQkBBNmzbN48Z9l3rppZeUnZ2tN954QzfccIP+9re/6fjx4xo3bpyOHj2q2NhYjRgxQvPnz5ckpaWlKTMzUyNHjtTx48c1d+5c98/B/WHMmDH6+9//rpkzZ+rf//63fv7zn2vChAnuoznXXnut9u3bp7ffflvHjx9XfHy8pk6dqilTpvitBgC+s7kuP5EMAKhn8ODB6ty5s9555x2rSwHwPThyAwCXOXPmjFasWKF7771XISEhWrdunT755BMVFhZaXRoAL3DkBgAuc/bsWQ0bNkx/+ctfVF1draSkJD3zzDMaMWKE1aUB8ALhBgAAGIVfSwEAAKMQbgAAgFEINwAAwCiEGwAAYBTCDQAAMArhBgAAGIVwAwAAjEK4AQAARvl//xHSsjPheCwAAAAASUVORK5CYII=\n",
      "text/plain": [
       "<Figure size 640x480 with 1 Axes>"
      ]
     },
     "metadata": {
      "needs_background": "light"
     },
     "output_type": "display_data"
    }
   ],
   "source": [
    "# define device and run quantum phase estimation\n",
    "device = LocalSimulator()\n",
    "print(\"Quantum Phase Estimation Running\")\n",
    "result = run_quantum_phase_estimation(\n",
    "    quantum_phase_estimation_circuit, precision_qubits, query_qubits, device\n",
    ")\n",
    "print(\"Quantum Phase Estimation Run Complete\")\n",
    "# pretty print results. Comment out these lines if you don't want results printed\n",
    "print(\"Quantum Phase Estimation Results:\")\n",
    "agg_result = get_quantum_phase_estimation_results(\n",
    "    result, precision_qubits, query_qubits, verbose=True\n",
    ")\n",
    "# plot probabalities\n",
    "plt.bar(agg_result[\"bitstring_keys\"], agg_result[\"probs_values\"])\n",
    "plt.xlabel(\"bitstrings\")\n",
    "plt.ylabel(\"probability\")\n",
    "plt.xticks(rotation=90)\n",
    "print(\"Measurement Counts Graph:\")"
   ]
  },
  {
   "cell_type": "markdown",
   "metadata": {},
   "source": [
    "## Run on a QPU\n",
    "The call to run on the device is commented out by default. See the follow cells to uncomment and run on a QPU.\n",
    "Note that 1) this may take time depending on QPU availability and 2) results will be noisy relative to the simulator run."
   ]
  },
  {
   "cell_type": "code",
   "execution_count": 6,
   "metadata": {},
   "outputs": [],
   "source": [
    "# Use Braket SDK Cost Tracking to estimate the cost to run this example\n",
    "from braket.tracking import Tracker\n",
    "\n",
    "t = Tracker().start()"
   ]
  },
  {
   "cell_type": "code",
   "execution_count": 7,
   "metadata": {},
   "outputs": [
    {
     "name": "stdout",
     "output_type": "stream",
     "text": [
      "Quantum Phase Estimation Running\n",
      "Quantum Phase Estimation Run Complete\n",
      "Quantum Phase Estimation Results:\n",
      "Measurement counts: Counter({'000': 405, '001': 393, '011': 45, '010': 41, '110': 40, '100': 37, '111': 24, '101': 15})\n",
      "Results in precision register: {'00': 798, '01': 86, '11': 64, '10': 52}\n",
      "Quantum Phase Estimation phase estimates: [0.0, 0.25, 0.75, 0.5]\n",
      "Quantum Phase Estimation eigenvalue estimates: [ 1.+0.j  0.+1.j -0.-1.j -1.+0.j]"
     ]
    },
    {
     "data": {
      "image/png": "iVBORw0KGgoAAAANSUhEUgAAAkAAAAG9CAYAAAD9fslsAAAABHNCSVQICAgIfAhkiAAAAAlwSFlzAAAPYQAAD2EBqD+naQAAADh0RVh0U29mdHdhcmUAbWF0cGxvdGxpYiB2ZXJzaW9uMy4yLjIsIGh0dHA6Ly9tYXRwbG90bGliLm9yZy+WH4yJAAAgAElEQVR4nO3de3RU1f3//9eQkAQpGSjBBEsIEbmlqQgTgSSNaC0BKhS0XaQqQRSEfJZcQnpZpAEFKgZahAhCkGpBbI1hfQChq7gk0CqBRGrSBGtrLR8FQ3EiDWpGLiYS5vdHfsyXIReTIclkZj8fa521mH322bPfnNp5sc+ZMxan0+kUAACAQbp4ewIAAAAdjQAEAACMQwACAADGIQABAADjEIAAAIBxCEAAAMA4BCAAAGCcQG9PoDO6fPmyPv74Y/Xo0UMWi8Xb0wEAAC3gdDr1xRdf6KabblKXLs2v8RCAGvHxxx8rMjLS29MAAAAeOHXqlPr169dsHwJQI3r06CGp/i8wNDTUy7MBAAAt4XA4FBkZ6focbw4BqBFXLnuFhoYSgAAA8DEtuX2Fm6ABAIBxCEAAAMA4BCAAAGAcAhAAADAOAQgAABiHAAQAAIxDAAIAAMYhAAEAAOMQgAAAgHEIQAAAwDgEIAAAYBwCEAAAMA4BCAAAGIcABAAAjEMAAgAAxgn09gQ2bdqk3/zmN7Lb7fr2t7+tnJwcJSUlfe1xR44c0dixYxUbG6vy8nK3fTt37tTSpUv1wQcfaODAgVq5cqXuvffe9iqh1QYs/pO3p+CRk6vu8fYUAABoE15dAcrPz1d6erqysrJUVlampKQkTZw4URUVFc0eV11drRkzZujuu+9usK+4uFgpKSlKTU3VsWPHlJqaqmnTpuno0aPtVQYAAPAxFqfT6fTWm48ePVojR45Ubm6uq23YsGGaOnWqsrOzmzzuJz/5iQYNGqSAgAC9+uqrbitAKSkpcjgceu2111xtEyZMUK9evZSXl9eieTkcDlmtVlVXVys0NNSDyprHChAAAG2vNZ/fXlsBqq2tVWlpqZKTk93ak5OTVVRU1ORxW7du1QcffKAnnnii0f3FxcUNxhw/fnyzY9bU1MjhcLhtAADAf3ktAFVVVamurk7h4eFu7eHh4aqsrGz0mOPHj2vx4sX6wx/+oMDAxm9fqqysbNWYkpSdnS2r1eraIiMjW1kNAADwJV7/FpjFYnF77XQ6G7RJUl1dnR544AEtX75cgwcPbpMxr8jMzFR1dbVrO3XqVCsqAAAAvsZr3wILCwtTQEBAg5WZM2fONFjBkaQvvvhCJSUlKisr07x58yRJly9fltPpVGBgoPbv36/vfe97ioiIaPGYVwQHBys4OLgNqgIAAL7AaytAQUFBstlsKigocGsvKChQQkJCg/6hoaH6+9//rvLycteWlpamIUOGqLy8XKNHj5YkxcfHNxhz//79jY4JAADM5NXnAGVkZCg1NVVxcXGKj4/Xli1bVFFRobS0NEn1l6ZOnz6t7du3q0uXLoqNjXU7/sYbb1RISIhb+8KFC3XHHXdo9erVmjJlivbs2aMDBw7o8OHDHVobAADovLwagFJSUnT27FmtWLFCdrtdsbGx2rdvn6KioiRJdrv9a58JdK2EhAS98sorWrJkiZYuXaqBAwcqPz/ftUIEAADg1ecAdVY8B6hxPAcIANCZtebz2+s/hQH/RdADAHRWXv8aPAAAQEcjAAEAAOMQgAAAgHEIQAAAwDgEIAAAYBwCEAAAMA4BCAAAGIcABAAAjEMAAgAAxiEAAQAA4xCAAACAcQhAAADAOAQgAABgHAIQAAAwDgEIAAAYhwAEAACMQwACAADGIQABAADjEIAAAIBxCEAAAMA4BCAAAGAcAhAAADAOAQgAABiHAAQAAIxDAAIAAMYhAAEAAOMQgAAAgHEIQAAAwDgEIAAAYBwCEAAAMA4BCAAAGIcABAAAjOP1ALRp0yZFR0crJCRENptNhYWFTfY9fPiwEhMT1bt3b3Xr1k1Dhw7VunXr3Pps27ZNFoulwfbll1+2dykAAMBHBHrzzfPz85Wenq5NmzYpMTFRzz33nCZOnKh//vOf6t+/f4P+3bt317x583Trrbeqe/fuOnz4sObOnavu3btrzpw5rn6hoaF6//333Y4NCQlp93oAAIBv8GoAWrt2rWbNmqXZs2dLknJycvT6668rNzdX2dnZDfqPGDFCI0aMcL0eMGCAdu3apcLCQrcAZLFYFBER0f4FAAAAn+S1S2C1tbUqLS1VcnKyW3tycrKKiopaNEZZWZmKioo0duxYt/Zz584pKipK/fr106RJk1RWVtbsODU1NXI4HG4bAADwX14LQFVVVaqrq1N4eLhbe3h4uCorK5s9tl+/fgoODlZcXJwee+wx1wqSJA0dOlTbtm3T3r17lZeXp5CQECUmJur48eNNjpednS2r1eraIiMjr684AADQqXn1EphUf7nqak6ns0HbtQoLC3Xu3Dm99dZbWrx4sW655Rbdf//9kqQxY8ZozJgxrr6JiYkaOXKkNmzYoPXr1zc6XmZmpjIyMlyvHQ4HIQgAAD/mtQAUFhamgICABqs9Z86cabAqdK3o6GhJ0ne+8x198sknWrZsmSsAXatLly66/fbbm10BCg4OVnBwcCsrAAAAvsprl8CCgoJks9lUUFDg1l5QUKCEhIQWj+N0OlVTU9Ps/vLycvXt29fjuQIAAP/i1UtgGRkZSk1NVVxcnOLj47VlyxZVVFQoLS1NUv2lqdOnT2v79u2SpI0bN6p///4aOnSopPrnAq1Zs0bz5893jbl8+XKNGTNGgwYNksPh0Pr161VeXq6NGzd2fIEAAKBT8moASklJ0dmzZ7VixQrZ7XbFxsZq3759ioqKkiTZ7XZVVFS4+l++fFmZmZk6ceKEAgMDNXDgQK1atUpz58519fn88881Z84cVVZWymq1asSIETp06JBGjRrV4fUBAIDOyeJ0Op3enkRn43A4ZLVaVV1drdDQ0DYff8DiP7X5mB3h5Kp7WtXflDoBAJ1Daz6/vf5TGAAAAB2NAAQAAIxDAAIAAMYhAAEAAOMQgAAAgHEIQAAAwDgEIAAAYBwCEAAAMA4BCAAAGIcABAAAjEMAAgAAxiEAAQAA4xCAAACAcQhAAADAOAQgAABgHAIQAAAwDgEIAAAYhwAEAACMQwACAADGIQABAADjEIAAAIBxCEAAAMA4BCAAAGAcAhAAADAOAQgAABiHAAQAAIxDAAIAAMYhAAEAAOMQgAAAgHEIQAAAwDgEIAAAYBwCEAAAMI7XA9CmTZsUHR2tkJAQ2Ww2FRYWNtn38OHDSkxMVO/evdWtWzcNHTpU69ata9Bv586diomJUXBwsGJiYrR79+72LAEAAPgYrwag/Px8paenKysrS2VlZUpKStLEiRNVUVHRaP/u3btr3rx5OnTokN577z0tWbJES5Ys0ZYtW1x9iouLlZKSotTUVB07dkypqamaNm2ajh492lFlAQCATs7idDqd3nrz0aNHa+TIkcrNzXW1DRs2TFOnTlV2dnaLxrjvvvvUvXt3vfTSS5KklJQUORwOvfbaa64+EyZMUK9evZSXl9eiMR0Oh6xWq6qrqxUaGtqKilpmwOI/tfmYHeHkqnta1d+UOgEAnUNrPr+9tgJUW1ur0tJSJScnu7UnJyerqKioRWOUlZWpqKhIY8eOdbUVFxc3GHP8+PHNjllTUyOHw+G2AQAA/+W1AFRVVaW6ujqFh4e7tYeHh6uysrLZY/v166fg4GDFxcXpscce0+zZs137KisrWz1mdna2rFara4uMjPSgIgAA4Cu8fhO0xWJxe+10Ohu0XauwsFAlJSXavHmzcnJyGlzaau2YmZmZqq6udm2nTp1qZRUAAMCXBHrrjcPCwhQQENBgZebMmTMNVnCuFR0dLUn6zne+o08++UTLli3T/fffL0mKiIho9ZjBwcEKDg72pAwAAOCDvLYCFBQUJJvNpoKCArf2goICJSQktHgcp9Opmpoa1+v4+PgGY+7fv79VYwIAAP/mtRUgScrIyFBqaqri4uIUHx+vLVu2qKKiQmlpaZLqL02dPn1a27dvlyRt3LhR/fv319ChQyXVPxdozZo1mj9/vmvMhQsX6o477tDq1as1ZcoU7dmzRwcOHNDhw4c7vkAAANApeTUApaSk6OzZs1qxYoXsdrtiY2O1b98+RUVFSZLsdrvbM4EuX76szMxMnThxQoGBgRo4cKBWrVqluXPnuvokJCTolVde0ZIlS7R06VINHDhQ+fn5Gj16dIfXBwAAOievPgeos+I5QI3jOUAAgM7MJ54DBAAA4C0EIAAAYBwCEAAAMA4BCAAAGIcABAAAjEMAAgAAxiEAAQAA4xCAAACAcQhAAADAOAQgAABgHAIQAAAwDgEIAAAYhwAEAACMQwACAADGIQABAADjEIAAAIBxCEAAAMA4BCAAAGAcAhAAADAOAQgAABiHAAQAAIxDAAIAAMYhAAEAAOMQgAAAgHEIQAAAwDgEIAAAYBwCEAAAMA4BCAAAGIcABAAAjEMAAgAAxiEAAQAA4xCAAACAcQhAAADAOF4PQJs2bVJ0dLRCQkJks9lUWFjYZN9du3Zp3Lhx6tOnj0JDQxUfH6/XX3/drc+2bdtksVgabF9++WV7lwIAAHyEVwNQfn6+0tPTlZWVpbKyMiUlJWnixImqqKhotP+hQ4c0btw47du3T6Wlpbrrrrs0efJklZWVufULDQ2V3W5320JCQjqiJAAA4AMCPTno/Pnz6t69+3W/+dq1azVr1izNnj1bkpSTk6PXX39dubm5ys7ObtA/JyfH7fVTTz2lPXv26I9//KNGjBjhardYLIqIiLju+QEAAP/k0QpQeHi4HnnkER0+fNjjN66trVVpaamSk5Pd2pOTk1VUVNSiMS5fvqwvvvhC3/zmN93az507p6ioKPXr10+TJk1qsEJ0rZqaGjkcDrcNAAD4L48CUF5enqqrq3X33Xdr8ODBWrVqlT7++ONWjVFVVaW6ujqFh4e7tYeHh6uysrJFYzz99NM6f/68pk2b5mobOnSotm3bpr179yovL08hISFKTEzU8ePHmxwnOztbVqvVtUVGRraqFgAA4Fs8CkCTJ0/Wzp079fHHH+t//ud/lJeXp6ioKE2aNEm7du3SpUuXWjyWxWJxe+10Ohu0NSYvL0/Lli1Tfn6+brzxRlf7mDFjNH36dA0fPlxJSUnasWOHBg8erA0bNjQ5VmZmpqqrq13bqVOnWjx/AADge67rJujevXtr0aJFOnbsmNauXasDBw7oxz/+sW666SY9/vjjunDhQpPHhoWFKSAgoMFqz5kzZxqsCl0rPz9fs2bN0o4dO/T973+/2b5dunTR7bff3uwKUHBwsEJDQ902AADgv64rAFVWVurXv/61hg0bpsWLF+vHP/6xDh48qHXr1mn37t2aOnVqk8cGBQXJZrOpoKDArb2goEAJCQlNHpeXl6eZM2fq5Zdf1j333PO1c3Q6nSovL1ffvn1bXhgAAPBrHn0LbNeuXdq6datef/11xcTE6LHHHtP06dPVs2dPV5/bbrvN7ZtZjcnIyFBqaqri4uIUHx+vLVu2qKKiQmlpaZLqL02dPn1a27dvl1QffmbMmKFnnnlGY8aMca0edevWTVarVZK0fPlyjRkzRoMGDZLD4dD69etVXl6ujRs3elIqAADwQx4FoIcfflg/+clPdOTIEd1+++2N9rn55puVlZXV7DgpKSk6e/asVqxYIbvdrtjYWO3bt09RUVGSJLvd7vZMoOeee06XLl3SY489pscee8zV/tBDD2nbtm2SpM8//1xz5sxRZWWlrFarRowYoUOHDmnUqFGelAoAAPyQxel0Olt70IULF3TDDTe0x3w6BYfDIavVqurq6na5H2jA4j+1+Zgd4eSqr7/keDVT6gQAdA6t+fz26B6gHj166MyZMw3az549q4CAAE+GBAAA6DAeBaCmFo1qamoUFBR0XRMCAABob626B2j9+vWS6p/d8/zzz+sb3/iGa19dXZ0OHTqkoUOHtu0MAQAA2lirAtC6desk1a8Abd682e1yV1BQkAYMGKDNmze37QwBAADaWKsC0IkTJyRJd911l3bt2qVevXq1y6QAAADak0dfg//LX/7S1vMAAADoMC0OQBkZGfrVr36l7t27KyMjo9m+a9euve6JAQAAtJcWB6CysjJ99dVXrj83pSU/ZAoAAOBNLQ5AV1/24hIYAADwZdf1Y6gAAAC+qMUrQPfdd1+LB921a5dHkwEAAOgILQ5AV35tHQAAwNe1OABt3bq1PecBAADQYbgHCAAAGKfFK0AjR47UwYMH1atXL40YMaLZr7v/7W9/a5PJAQAAtIcWB6ApU6YoODhYkjR16tR2mxAAAEB7a3EAeuKJJxr9MwAAgK/x6LfArigpKdF7770ni8WiYcOGyWaztdW8AAAA2o1HAeg///mP7r//fh05ckQ9e/aUJH3++edKSEhQXl6eIiMj23SSAAAAbcmjb4E98sgj+uqrr/Tee+/p008/1aeffqr33ntPTqdTs2bNaus5AgAAtCmPVoAKCwtVVFSkIUOGuNqGDBmiDRs2KDExsc0mBwAA0B48WgHq37+/65fhr3bp0iV961vfuu5JAQAAtCePAtCvf/1rzZ8/XyUlJXI6nZLqb4heuHCh1qxZ06YTBAAAaGstvgTWq1cvt4cfnj9/XqNHj1ZgYP0Qly5dUmBgoB555BGeEwQAADq1FgegnJyc9pwHAABAh2lxAHrooYfacx4AAAAd5roehChJFy9ebHBDdGho6PUOCwAA0G48ugn6/Pnzmjdvnm688UZ94xvfUK9evdw2AACAzsyjAPSLX/xCf/7zn7Vp0yYFBwfr+eef1/Lly3XTTTdp+/btbT1HAACANuXRJbA//vGP2r59u+6880498sgjSkpK0i233KKoqCj94Q9/0IMPPtjW8wQAAGgzHq0Affrpp4qOjpZUf7/Pp59+Kkn67ne/q0OHDrXd7AAAANqBRwHo5ptv1smTJyVJMTEx2rFjh6T6laErP44KAADQWXkUgB5++GEdO3ZMkpSZmem6F2jRokX6+c9/3qqxNm3apOjoaIWEhMhms6mwsLDJvrt27dK4cePUp08fhYaGKj4+Xq+//nqDfjt37lRMTIyCg4MVExOj3bt3t65AAADg1zwKQIsWLdKCBQskSXfddZfee+895eXl6W9/+5sWLlzY4nHy8/OVnp6urKwslZWVKSkpSRMnTlRFRUWj/Q8dOqRx48Zp3759Ki0t1V133aXJkyerrKzM1ae4uFgpKSlKTU3VsWPHlJqaqmnTpuno0aOelAoAAPyQxXnlx7y8YPTo0Ro5cqRyc3NdbcOGDdPUqVOVnZ3dojG+/e1vKyUlRY8//rgkKSUlRQ6HQ6+99pqrz4QJE9SrVy/l5eW1aEyHwyGr1arq6up2eabRgMV/avMxO8LJVfe0qr8pdQIAOofWfH57tAIkSQcPHtSkSZM0cOBA3XLLLZo0aZIOHDjQ4uNra2tVWlqq5ORkt/bk5GQVFRW1aIzLly/riy++0De/+U1XW3FxcYMxx48f3+yYNTU1cjgcbhsAAPBfHgWgZ599VhMmTFCPHj20cOFCLViwQKGhofrBD36gZ599tkVjVFVVqa6uTuHh4W7t4eHhqqysbNEYTz/9tM6fP69p06a52iorK1s9ZnZ2tqxWq2uLjIxs0fsDAADf5NFzgLKzs7Vu3TrNmzfP1bZgwQIlJiZq5cqVbu1f5+pfmJckp9PZoK0xeXl5WrZsmfbs2aMbb7zxusbMzMxURkaG67XD4SAEAQDgxzxaAXI4HJowYUKD9uTk5BZfPgoLC1NAQECDlZkzZ840WMG5Vn5+vmbNmqUdO3bo+9//vtu+iIiIVo8ZHBys0NBQtw0AAPgvjwLQD3/4w0a/Wr5nzx5Nnjy5RWMEBQXJZrOpoKDArb2goEAJCQlNHpeXl6eZM2fq5Zdf1j33NLxZNT4+vsGY+/fvb3ZMAABglhZfAlu/fr3rz8OGDdPKlSv1xhtvKD4+XpL01ltv6ciRI/rpT3/a4jfPyMhQamqq4uLiFB8fry1btqiiokJpaWmS6i9NnT592vX7Ynl5eZoxY4aeeeYZjRkzxrXS061bN1mtVknSwoULdccdd2j16tWaMmWK9uzZowMHDujw4cMtnhcAAPBvLf4a/JWfvvjaAS0Wffjhhy2ewKZNm/TrX/9adrtdsbGxWrdune644w5J0syZM3Xy5Em98cYbkqQ777xTb775ZoMxHnroIW3bts31+n//93+1ZMkSffjhhxo4cKBWrlyp++67r8Vz4mvwjeNr8ACAzqw1n99efQ5QZ0UAahwBCADQmXXIc4CucDqdIkMBAABf4nEA2r59u77zne+oW7du6tatm2699Va99NJLbTk3AACAduHRc4DWrl2rpUuXat68eUpMTJTT6dSRI0eUlpamqqoqLVq0qK3nCQAA0GY8CkAbNmxQbm6uZsyY4WqbMmWKvv3tb2vZsmUEIAAA0Kl5dAnMbrc3+lydhIQE2e32654UAABAe/IoAN1yyy3asWNHg/b8/HwNGjTouicFAADQnjy6BLZ8+XKlpKTo0KFDSkxMlMVi0eHDh3Xw4MFGgxEAAEBn4tEK0I9+9CP99a9/VVhYmF599VXt2rVLYWFh+utf/6p77723recIAADQplq9AvTVV19pzpw5Wrp0qX7/+9+3x5wAAADaVatXgLp27droD6ECAAD4Co8ugd1777169dVX23ouAAAAHcKjm6BvueUW/epXv1JRUZFsNpu6d+/utn/BggVtMjkAAID24FEAev7559WzZ0+VlpaqtLTUbZ/FYiEAAQCATs2jAHTixAnXn6/8EKrFYmmbGQEAALQzj38M9YUXXlBsbKxCQkIUEhKi2NhYPf/88205NwAAgHbh0QrQ0qVLtW7dOs2fP1/x8fGSpOLiYi1atEgnT57Uk08+2aaTBAAAaEseBaDc3Fz99re/1f333+9q++EPf6hbb71V8+fPJwABAIBOzaNLYHV1dYqLi2vQbrPZdOnSpeueFAAAQHvyKABNnz5dubm5Ddq3bNmiBx988LonBQAA0J48ugQm1d8EvX//fo0ZM0aS9NZbb+nUqVOaMWOGMjIyXP3Wrl17/bMEAABoQx4FoHfffVcjR46UJH3wwQeSpD59+qhPnz569913Xf34ajwAAOiMPApAf/nLX9p6HgAAAB3G4+cAAQAA+CoCEAAAMA4BCAAAGIcABAAAjEMAAgAAxiEAAQAA4xCAAACAcQhAAADAOAQgAABgHAIQAAAwDgEIAAAYx+sBaNOmTYqOjlZISIhsNpsKCwub7Gu32/XAAw9oyJAh6tKli9LT0xv02bZtmywWS4Ptyy+/bM8yAACAD/FqAMrPz1d6erqysrJUVlampKQkTZw4URUVFY32r6mpUZ8+fZSVlaXhw4c3OW5oaKjsdrvbFhIS0l5lAAAAH+PVALR27VrNmjVLs2fP1rBhw5STk6PIyEjl5uY22n/AgAF65plnNGPGDFmt1ibHtVgsioiIcNsAAACu8FoAqq2tVWlpqZKTk93ak5OTVVRUdF1jnzt3TlFRUerXr58mTZqksrKyZvvX1NTI4XC4bQAAwH95LQBVVVWprq5O4eHhbu3h4eGqrKz0eNyhQ4dq27Zt2rt3r/Ly8hQSEqLExEQdP368yWOys7NltVpdW2RkpMfvDwAAOj+v3wRtsVjcXjudzgZtrTFmzBhNnz5dw4cPV1JSknbs2KHBgwdrw4YNTR6TmZmp6upq13bq1CmP3x8AAHR+gd5647CwMAUEBDRY7Tlz5kyDVaHr0aVLF91+++3NrgAFBwcrODi4zd4TAAB0bl5bAQoKCpLNZlNBQYFbe0FBgRISEtrsfZxOp8rLy9W3b982GxMAAPg2r60ASVJGRoZSU1MVFxen+Ph4bdmyRRUVFUpLS5NUf2nq9OnT2r59u+uY8vJySfU3Ov/3v/9VeXm5goKCFBMTI0lavny5xowZo0GDBsnhcGj9+vUqLy/Xxo0bO75AAADQKXk1AKWkpOjs2bNasWKF7Ha7YmNjtW/fPkVFRUmqf/Dhtc8EGjFihOvPpaWlevnllxUVFaWTJ09Kkj7//HPNmTNHlZWVslqtGjFihA4dOqRRo0Z1WF0AAKBzszidTqe3J9HZOBwOWa1WVVdXKzQ0tM3HH7D4T20+Zkc4ueqeVvU3pU4AQOfQms9vr38LDAAAoKMRgAAAgHEIQAAAwDgEIAAAYBwCEAAAMA4BCAAAGIcABAAAjEMAAgAAxiEAAQAA4xCAAACAcQhAAADAOAQgAABgHAIQAAAwDgEIAAAYhwAEAACMQwACAADGIQABAADjEIAAAIBxCEAAAMA4BCAAAGAcAhAAADAOAQgAABiHAAQAAIxDAAIAAMYhAAEAAOMQgAAAgHEIQAAAwDgEIAAAYBwCEAAAMA4BCAAAGIcABAAAjEMAAgAAxvF6ANq0aZOio6MVEhIim82mwsLCJvva7XY98MADGjJkiLp06aL09PRG++3cuVMxMTEKDg5WTEyMdu/e3V7TBwAAPsirASg/P1/p6enKyspSWVmZkpKSNHHiRFVUVDTav6amRn369FFWVpaGDx/eaJ/i4mKlpKQoNTVVx44dU2pqqqZNm6ajR4+2ZykAAMCHWJxOp9Nbbz569GiNHDlSubm5rrZhw4Zp6tSpys7ObvbYO++8U7fddptycnLc2lNSUuRwOPTaa6+52iZMmKBevXopLy+vRfNyOByyWq2qrq5WaGhoKypqmQGL/9TmY3aEk6vuaVV/U+oEAHQOrfn89toKUG1trUpLS5WcnOzWnpycrKKiIo/HLS4ubjDm+PHjmx2zpqZGDofDbQMAAP7LawGoqqpKdXV1Cg8Pd2sPDw9XZWWlx+NWVla2eszs7GxZrVbXFhkZ6fH7AwCAzs/rN0FbLBa3106ns0Fbe4+ZmZmp6upq13bq1Knren8AANC5BXrrjcPCwhQQENBgZebMmTMNVnBaIyIiotVjBgcHKzg42OP3BAAAvmxFy/sAABX1SURBVMVrK0BBQUGy2WwqKChway8oKFBCQoLH48bHxzcYc//+/dc1JgAA8C9eWwGSpIyMDKWmpiouLk7x8fHasmWLKioqlJaWJqn+0tTp06e1fft21zHl5eWSpHPnzum///2vysvLFRQUpJiYGEnSwoULdccdd2j16tWaMmWK9uzZowMHDujw4cMdXyAAAOiUvBqAUlJSdPbsWa1YsUJ2u12xsbHat2+foqKiJNU/+PDaZwKNGDHC9efS0lK9/PLLioqK0smTJyVJCQkJeuWVV7RkyRItXbpUAwcOVH5+vkaPHt1hdQEAgM7Nq88B6qx4DlDjeA4QAKAz84nnAAEAAHgLAQgAABiHAAQAAIxDAAIAAMYhAAEAAOMQgAAAgHEIQAAAwDgEIAAAYBwCEAAAMA4BCAAAGIcABAAAjEMAAgAAxiEAAQAA4xCAAACAcQhAAADAOAQgAABgHAIQAAAwDgEIAAAYhwAEAACMQwACAADGIQABAADjEIAAAIBxCEAAAMA4BCAAAGAcAhAAADAOAQgAABiHAAQAAIxDAAIAAMYhAAEAAOMQgAAAgHEIQAAAwDgEIAAAYBwCEAAAMI7XA9CmTZsUHR2tkJAQ2Ww2FRYWNtv/zTfflM1mU0hIiG6++WZt3rzZbf+2bdtksVgabF9++WV7lgEAAHyIVwNQfn6+0tPTlZWVpbKyMiUlJWnixImqqKhotP+JEyf0gx/8QElJSSorK9Mvf/lLLViwQDt37nTrFxoaKrvd7raFhIR0REkAAMAHBHrzzdeuXatZs2Zp9uzZkqScnBy9/vrrys3NVXZ2doP+mzdvVv/+/ZWTkyNJGjZsmEpKSrRmzRr96Ec/cvWzWCyKiIjomCIAAIDP8doKUG1trUpLS5WcnOzWnpycrKKiokaPKS4ubtB//PjxKikp0VdffeVqO3funKKiotSvXz9NmjRJZWVlzc6lpqZGDofDbQMAAP7LawGoqqpKdXV1Cg8Pd2sPDw9XZWVlo8dUVlY22v/SpUuqqqqSJA0dOlTbtm3T3r17lZeXp5CQECUmJur48eNNziU7O1tWq9W1RUZGXmd1AACgM/P6TdAWi8XttdPpbND2df2vbh8zZoymT5+u4cOHKykpSTt27NDgwYO1YcOGJsfMzMxUdXW1azt16pSn5QAAAB/gtXuAwsLCFBAQ0GC158yZMw1Wea6IiIhotH9gYKB69+7d6DFdunTR7bff3uwKUHBwsIKDg1tZAQAA8FVeWwEKCgqSzWZTQUGBW3tBQYESEhIaPSY+Pr5B//379ysuLk5du3Zt9Bin06ny8nL17du3bSYOAAB8nle/BZaRkaHU1FTFxcUpPj5eW7ZsUUVFhdLS0iTVX5o6ffq0tm/fLklKS0vTs88+q4yMDD366KMqLi7WCy+8oLy8PNeYy5cv15gxYzRo0CA5HA6tX79e5eXl2rhxo1dqBPzBgMV/8vYUPHJy1T3engKATsqrASglJUVnz57VihUrZLfbFRsbq3379ikqKkqSZLfb3Z4JFB0drX379mnRokXauHGjbrrpJq1fv97tK/Cff/655syZo8rKSlmtVo0YMUKHDh3SqFGjOrw+AADQOVmcV+4ihovD4ZDValV1dbVCQ0PbfHxT/jVtSp0m4FwC8AWt+fz26goQ4Ot8NRhIhAMAZiMAAQD8kq/+A4V/nHQMrz8HCAAAoKMRgAAAgHG4BAYA/z8umQDmYAUIAAAYhwAEAACMQwACAADGIQABAADjEIAAAIBxCEAAAMA4BCAAAGAcAhAAADAOAQgAABiHAAQAAIzDT2EAAOCjfPXnWyTv/4QLK0AAAMA4BCAAAGAcAhAAADAOAQgAABiHAAQAAIxDAAIAAMYhAAEAAOPwHCAAMIyvPjvG28+NgX9hBQgAABiHAAQAAIxDAAIAAMYhAAEAAOMQgAAAgHEIQAAAwDgEIAAAYBwCEAAAMI7XA9CmTZsUHR2tkJAQ2Ww2FRYWNtv/zTfflM1mU0hIiG6++WZt3ry5QZ+dO3cqJiZGwcHBiomJ0e7du9tr+gAAwAd5NQDl5+crPT1dWVlZKisrU1JSkiZOnKiKiopG+584cUI/+MEPlJSUpLKyMv3yl7/UggULtHPnTlef4uJipaSkKDU1VceOHVNqaqqmTZumo0ePdlRZAACgk/NqAFq7dq1mzZql2bNna9iwYcrJyVFkZKRyc3Mb7b9582b1799fOTk5GjZsmGbPnq1HHnlEa9ascfXJycnRuHHjlJmZqaFDhyozM1N33323cnJyOqosAADQyXntt8Bqa2tVWlqqxYsXu7UnJyerqKio0WOKi4uVnJzs1jZ+/Hi98MIL+uqrr9S1a1cVFxdr0aJFDfo0F4BqampUU1Pjel1dXS1JcjgcraqppS7XXGiXcdtba/8+TKjTV2uUzKiT/802jjo7NxP+25Ta5zP2yphOp/Nr+3otAFVVVamurk7h4eFu7eHh4aqsrGz0mMrKykb7X7p0SVVVVerbt2+TfZoaU5Kys7O1fPnyBu2RkZEtLccIVkMW0ajTf5hQo0Sd/oY6r98XX3whq9XabB+v/xq8xWJxe+10Ohu0fV3/a9tbO2ZmZqYyMjJcry9fvqxPP/1UvXv3bva4zsbhcCgyMlKnTp1SaGiot6fTbqjTf5hQo0Sd/oY6Oy+n06kvvvhCN91009f29VoACgsLU0BAQIOVmTNnzjRYwbkiIiKi0f6BgYHq3bt3s32aGlOSgoODFRwc7NbWs2fPFtfS2YSGhvrM/1ivB3X6DxNqlKjT31Bn5/R1Kz9XeO0m6KCgINlsNhUUFLi1FxQUKCEhodFj4uPjG/Tfv3+/4uLi1LVr12b7NDUmAAAwj1cvgWVkZCg1NVVxcXGKj4/Xli1bVFFRobS0NEn1l6ZOnz6t7du3S5LS0tL07LPPKiMjQ48++qiKi4v1wgsvKC8vzzXmwoULdccdd2j16tWaMmWK9uzZowMHDujw4cNeqREAAHQ+AcuWLVvmrTePjY1V79699dRTT2nNmjW6ePGiXnrpJQ0fPlyS9Pvf/14fffSRZs6cKUnq1auXvvvd7+q5557Tr371K5WVlWnlypWaMWOGa8zIyEjFxMRo7dq1euqpp1RRUaHc3FyNGzfOGyV2uICAAN15550KDPT67V3tijr9hwk1StTpb6jT91mcLfmuGAAAgB/x+k9hAAAAdDQCEAAAMA4BCAAAGIcABAAAjEMAAgAAxiEAAQAA4/jfF/sN4nQ6deDAARUVFamyslIWi0Xh4eFKTEzU3Xff7VO/Y+apzz77TH/84x/dngXliziX/nMuAfgGngPko06fPq1Jkybp73//u2JjYxUeHi6n06kzZ87o3Xff1fDhw7V3715961vf8vZU29WxY8c0cuRI1dXVeXsqHuNc1vOHc3k1Qq3/hFrOpf+cy6sRgHzUlClTdO7cOf3+979X37593fbZ7XZNnz5dPXr00KuvvuqlGbYNh8PR7P533nlHY8eO9ekPTc5lPX84l1cQauv5Q6jlXNbzh3N5LQKQj/rGN76hI0eOuH425FplZWVKSkrSuXPnOnhmbatLly7N/uvK6XTKYrH49H+UnMt6/nAuryDU1vOHUMu5rOcP5/Ja3APko7p166ZPP/20yf2fffaZunXr1oEzah89evRQVlaWRo8e3ej+48ePa+7cuR08q7bFuaznD+fyioMHD+rIkSMNPjAlqW/fvlqzZo2SkpK8MLO21bNnzxaFWl/GuaznD+fyWgQgH/WTn/xEDz30kNauXatx48bJarVKkqqrq1VQUKCf/vSneuCBB7w8y+s3cuRISdLYsWMb3d+zZ0/5+iIm57KeP5zLKwi19fwh1HIu6/nDubwWAchHPf3007p06ZIefPBBXbp0SUFBQZKk2tpaBQYGatasWfrNb37j5VlevwceeEAXL15scn9ERISeeOKJDpxR2+Nc1vOHc3kFobaeP4RazmU9fziX1+IeIB/ncDhUUlKiTz75RFL9h4jNZlNoaKiXZ4bWcjgcKi0tVWVlpSTOpS+rra3VwoUL9bvf/a7JUJuTk+Nq91W//e1vdfHiRS1YsKDR/Z988ok2b97s08GWc1nPH87ltQhAANBO+AeK/+AfKP6HAOTDzp8/r5dffrnRZ1Pcf//96t69u7en2CZMqbMpn3zyiZ577jk9/vjj3p5KuzKlTgCdAwHIR/3zn//UuHHjdOHCBY0dO9bt2RRvvvmmunfvrv379ysmJsbbU70uptTZHH98/kZj/K1OU4K7KXU2xZTg7o91EoB81F133aWIiAi9+OKLDa4919bWaubMmbLb7frLX/7ipRm2DRPqfOedd5rd/69//Uv333+/zwcDU+qUzAnuptTZHH8L7k3xxzoJQD7qhhtuUElJSZP/x/Luu+9q1KhRunDhQgfPrG2ZUOeVBwQ29p/ilXZ/eECgKXVKZgR3yYw6TQnuptR5Nb4G76N69eql48ePNxkM/u///k+9evXq4Fm1PRPq7N27t1avXq2777670f3/+Mc/NHny5A6eVdszpU5JOnr0qEpKShr9ZlBQUJB++ctfatSoUV6YWdsyoc7bbrutRcHd15lS59UIQD7q0Ucf1UMPPaQlS5Zo3LhxCg8Pl8ViUWVlpQoKCvTUU08pPT3d29O8bibUabPZ9PHHHysqKqrR/Z9//rlfPH/DlDolM4K7ZEadpgR3U+q8GgHIRy1btkzdunXT2rVr9Ytf/MKVzJ1OpyIiIrR48WL94he/8PIsr58Jdc6dO1fnz59vcn///v21devWDpxR+zClTsmM4C6ZUacpwd2UOq/GPUB+4MSJE27PpoiOjvbyjNqHKXXCP6xevVrPPPOM65tR0v8L7unp6T4f3K/w9zp3796t8+fPa/r06Y3u/+yzz7R371499NBDHTyztmVKnVcjAPmw//znP8rNzW3066dz585VZGSkt6fYJkyos6kaExISlJaW5hc1SubUeTVTgrspdcJ/EIB81OHDhzVx4kRFRkYqOTnZ7eunBQUFOnXqlF577TUlJiZ6e6rXxYQ6TahRMqfOljh16pSeeOIJ/e53v/P2VNqVCXWaUKPkn3USgHzU7bffru9+97tat25do/sXLVqkw4cP6+233+7gmbUtE+o0oUbJnDpbwh+fqdIYE+o0oUbJP+skAPmobt26qby8XEOGDGl0/7/+9S+NGDGi2V/f9gUm1GlCjZI5dUrS3r17m93/4Ycf6qc//anPf5iYUKcJNUrm1Hk1vgXmo/r27auioqImP0yKi4vVt2/fDp5V2zOhThNqlMypU5KmTp3a5DNVrvCHZ6qYUKcJNUrm1Hk1ApCP+tnPfqa0tDSVlpY2+vXT559/Xjk5Od6e5nUzoU4TapTMqVOqD3sbN27U1KlTG91fXl4um83WwbNqeybUaUKNkjl1unHCZ73yyivO0aNHOwMDA50Wi8VpsVicgYGBztGjRzvz8/O9Pb02Y0KdJtTodJpT5+TJk51Lly5tcn95ebnTYrF04Izahwl1mlCj02lOnVfjHiA/8NVXX6mqqkqSFBYWpq5du3p5Ru3DhDpNqFHy/zoLCwt1/vx5TZgwodH958+fV0lJicaOHdvBM2tbJtRpQo2SOXVejQAEAACM08XbEwAAAOhoBCAAAGAcAhAAADAOAQgAABiHAATAK+68806lp6c3uX/AgAEd9lygkydPymKxqLy8vEPeD4D3EYAAdEpvv/225syZ43ptsVj06quvtvj4bdu2qWfPni3qGxkZKbvdrtjY2FbPE4Bv4knQADqlPn36dMj71NbWKigoSBERER3yfgA6B1aAAHjNpUuXNG/ePPXs2VO9e/fWkiVLXL9FdPUlsAEDBkiS7r33XlksFtfrY8eO6a677lKPHj0UGhoqm82mkpISvfHGG3r44YdVXV0ti8Uii8WiZcuWucZ68sknNXPmTFmtVj366KMNLoG98cYbslgsOnjwoOLi4nTDDTcoISFB77//vtv8n3zySd14443q0aOHZs+ercWLF+u2225z7X/jjTc0atQode/eXT179lRiYqI++uijdvwbBdBSBCAAXvPiiy8qMDBQR48e1fr167Vu3To9//zzDfq9/fbbkqStW7fKbre7Xj/44IPq16+f3n77bZWWlmrx4sXq2rWrEhISlJOTo9DQUNntdtntdv3sZz9zjfeb3/xGsbGxKi0t1dKlS5ucX1ZWlp5++mmVlJQoMDBQjzzyiGvfH/7wB61cuVKrV69WaWmp+vfvr9zcXNf+S5cuaerUqRo7dqzeeecdFRcXa86cOX73g5KAr+ISGACviYyM1Lp162SxWDRkyBD9/e9/17p16/Too4+69btyOaxnz55ul6oqKir085//XEOHDpUkDRo0yLXParXKYrE0emnre9/7nlsgOnnyZKPzW7lypevR/4sXL9Y999yjL7/8UiEhIdqwYYNmzZqlhx9+WJL0+OOPa//+/Tp37pwkyeFwqLq6WpMmTdLAgQMlScOGDWvV3w+A9sMKEACvGTNmjNuKSHx8vI4fP666uroWHZ+RkaHZs2fr+9//vlatWqUPPvigRcfFxcW1qN+tt97q+nPfvn0lSWfOnJEkvf/++xo1apRb/6tff/Ob39TMmTM1fvx4TZ48Wc8884zsdnuL3hdA+yMAAfBZy5Yt0z/+8Q/dc889+vOf/6yYmBjt3r37a4/r3r17i8a/+kdarwS1y5cvN2i74tqfVty6dauKi4uVkJCg/Px8DR48WG+99VaL3htA+yIAAfCaa8PAW2+9pUGDBikgIKBB365duza6MjR48GAtWrRI+/fv13333aetW7dKkoKCglq8kuSJIUOG6K9//atbW0lJSYN+I0aMUGZmpoqKihQbG6uXX3653eYEoOUIQAC85tSpU8rIyND777+vvLw8bdiwQQsXLmy074ABA3Tw4EFVVlbqs88+08WLFzVv3jy98cYb+uijj3TkyBG9/fbbrvtsBgwYoHPnzungwYOqqqrShQsX2nTu8+fP1wsvvKAXX3xRx48f15NPPql33nnHtSp04sQJZWZmqri4WB999JH279+vf//739wHBHQS3AQNwGtmzJihixcvatSoUQoICND8+fPdHn54taeffloZGRn67W9/q29961v697//rbNnz2rGjBn65JNPFBYWpvvuu0/Lly+XJCUkJCgtLU0pKSk6e/asnnjiCddX4dvCgw8+qA8//FA/+9nP9OWXX2ratGmaOXOma1Xohhtu0L/+9S+9+OKLOnv2rPr27at58+Zp7ty5bTYHAJ6zOK+9aA0A8Mi4ceMUERGhl156ydtTAfA1WAECAA9cuHBBmzdv1vjx4xUQEKC8vDwdOHBABQUF3p4agBZgBQgAPHDx4kVNnjxZf/vb31RTU6MhQ4ZoyZIluu+++7w9NQAtQAACAADG4VtgAADAOAQgAABgHAIQAAAwDgEIAAAYhwAEAACMQwACAADGIQABAADjEIAAAIBx/j9TLWVJeoDNLgAAAABJRU5ErkJggg==\n",
      "text/plain": [
       "<Figure size 640x480 with 1 Axes>"
      ]
     },
     "metadata": {
      "needs_background": "light"
     },
     "output_type": "display_data"
    }
   ],
   "source": [
    "# UNCOMMENT the follow code block to run on the QPU\n",
    "\"\"\"\n",
    "# define device and run quantum phase estimation\n",
    "rigetti = AwsDevice('arn:aws:braket:us-west-1::device/qpu/rigetti/Aspen-M-2')\n",
    "print('Quantum Phase Estimation Running')\n",
    "results = run_quantum_phase_estimation(quantum_phase_estimation_circuit, precision_qubits, query_qubits, rigetti, shots=1000)\n",
    "print('Quantum Phase Estimation Run Complete')\n",
    "# pretty print results\n",
    "print('Quantum Phase Estimation Results:')\n",
    "agg_result = get_quantum_phase_estimation_results(result, precision_qubits, query_qubits, verbose=True)\n",
    "# plot probabalities\n",
    "plt.bar(agg_result[\"bitstring_keys\"], agg_result[\"probs_values\"])\n",
    "plt.xlabel(\"bitstrings\")\n",
    "plt.ylabel(\"probability\")\n",
    "plt.xticks(rotation=90)\n",
    "print(\"Measurement Counts Graph:\")\n",
    "\"\"\""
   ]
  },
  {
   "cell_type": "code",
   "execution_count": 8,
   "metadata": {},
   "outputs": [
    {
     "name": "stdout",
     "output_type": "stream",
     "text": [
      "Task Summary\n",
      "{'arn:aws:braket:us-west-1::device/qpu/rigetti/Aspen-M-2': {'shots': 1000, 'tasks': {'COMPLETED': 1}}}\n",
      "Note: Charges shown are estimates based on your Amazon Braket simulator and quantum processing unit (QPU) task usage. Estimated charges shown may differ from your actual charges. Estimated charges do not factor in any discounts or credits, and you may experience additional charges based on your use of other services such as Amazon Elastic Compute Cloud (Amazon EC2).\n",
      "Estimated cost to run this example: 0.65 USD\n"
     ]
    }
   ],
   "source": [
    "print(\"Task Summary\")\n",
    "print(t.quantum_tasks_statistics())\n",
    "print(\n",
    "    \"Note: Charges shown are estimates based on your Amazon Braket simulator and quantum processing unit (QPU) task usage. Estimated charges shown may differ from your actual charges. Estimated charges do not factor in any discounts or credits, and you may experience additional charges based on your use of other services such as Amazon Elastic Compute Cloud (Amazon EC2).\"\n",
    ")\n",
    "print(\n",
    "    f\"Estimated cost to run this example: {t.qpu_tasks_cost() + t.simulator_tasks_cost():.2f} USD\"\n",
    ")"
   ]
  }
 ],
 "metadata": {
  "kernelspec": {
   "display_name": "Python 3.8.10 ('venv': venv)",
   "language": "python",
   "name": "python3"
  },
  "language_info": {
   "codemirror_mode": {
    "name": "ipython",
    "version": 3
   },
   "file_extension": ".py",
   "mimetype": "text/x-python",
   "name": "python",
   "nbconvert_exporter": "python",
   "pygments_lexer": "ipython3",
   "version": "3.8.10"
  },
  "vscode": {
   "interpreter": {
    "hash": "590fab68195cf107911461461f81d5c472d3d6127f579badfcfad30f03e5cab2"
   }
  }
 },
 "nbformat": 4,
 "nbformat_minor": 4
}<|MERGE_RESOLUTION|>--- conflicted
+++ resolved
@@ -39,13 +39,8 @@
     "from braket.aws import AwsDevice\n",
     "from braket.circuits import Circuit, circuit\n",
     "from braket.devices import LocalSimulator\n",
-<<<<<<< HEAD
-    "from quantum_phase_estimation import (\n",
-=======
-    "from braket.aws import AwsDevice\n",
+    "\n",
     "from braket.experimental.algorithms.quantum_phase_estimation import (\n",
-    "    run_quantum_phase_estimation,\n",
->>>>>>> a433ca5f
     "    get_quantum_phase_estimation_results,\n",
     "    run_quantum_phase_estimation,\n",
     ")\n",
