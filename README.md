--- conflicted
+++ resolved
@@ -1,22 +1,12 @@
 # Amazon Braket Algorithm Library
 The Braket Algorithm Library provides Amazon Braket customers with 20 pre-built implementations of prominent quantum algorithms and experimental workloads as ready-to-run example notebooks.
 
-<<<<<<< HEAD
 ---
-=======
 Currently, braket algorithms are tested on Linux and Max. We recommend using Linux or Max because the certain electronic structure packages are only compatible on these platforms.
-
-TODO: Fill this README out!
->>>>>>> 406d6d18
 
   * [**Grover's search algorithm**](samples/Grover-search-algorithm/Grover.ipynb)
 
-<<<<<<< HEAD
     Grover's algorithm is arguably one of the canonical quantum algorithms that kick-started the field of quantum computing. In the future, it could possibly serve as a hallmark application of quantum computing. Grover's algorithm allows us to find a particular register in an unordered database with $N$ entries with computational complexity $O(\\sqrt{N})$.
-=======
-- Change the title in this README
-- Edit your repository description on GitHub
->>>>>>> 406d6d18
 
   * [**Violation of Bell's Inequality**](samples/Grover-search-algorithm/Grover.ipynb)
 
@@ -45,7 +35,6 @@
 conda deactivate
 ```
 
-<<<<<<< HEAD
 For more information, please see [conda usage](https://docs.conda.io/projects/conda/en/latest/user-guide/tasks/manage-environments.html)
 
 To run the notebook examples locally on your IDE, first, configure a profile to use your account to interact with AWS. To learn more, see [Configure AWS CLI](https://docs.aws.amazon.com/cli/latest/userguide/cli-chap-configure.html).
@@ -58,6 +47,4 @@
 
 
 ## License
-=======
->>>>>>> 406d6d18
 This project is licensed under the Apache-2.0 License.