--- conflicted
+++ resolved
@@ -29,11 +29,7 @@
     install_requires=[
         "amazon-braket-sdk>=1.35.1",
         "scipy>=1.5.2",
-<<<<<<< HEAD
-        "pennylane>=0.28.0",
-=======
         "pennylane>=0.29.1",
->>>>>>> 5b7450d4
         "openfermion==1.0.0",
     ],
     extras_require={
