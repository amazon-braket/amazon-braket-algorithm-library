# Copyright Amazon.com Inc. or its affiliates. All Rights Reserved.
#
# Licensed under the Apache License, Version 2.0 (the "License"). You
# may not use this file except in compliance with the License. A copy of
# the License is located at
#
#     http://aws.amazon.com/apache2.0/
#
# or in the "license" file accompanying this file. This file is
# distributed on an "AS IS" BASIS, WITHOUT WARRANTIES OR CONDITIONS OF
# ANY KIND, either express or implied. See the License for the specific
# language governing permissions and limitations under the License.

from setuptools import find_namespace_packages, setup

with open("README.md", "r") as fh:
    long_description = fh.read()

with open("src/braket/_algos/_version.py") as f:
    version = f.readlines()[-1].split()[-1].strip("\"'")

setup(
    name="amazon-braket-algorithm-library",
    version=version,
    license="Apache License 2.0",
    python_requires=">= 3.7.2",
    packages=find_namespace_packages(where="src", exclude=("test",)),
    package_dir={"": "src"},
<<<<<<< HEAD
    install_requires=[
        "amazon-braket-sdk",
        "amazon-braket-pennylane-plugin",
        "boto3>=1.22.3",
        "numpy>=1.19.2",
        "openfermion>=1.0.0",
        "pyscf>=2.1.1",
        "",
    ],
=======
    install_requires=["amazon-braket-sdk", "boto3>=1.22.3", "numpy>=1.19.2", "matplotlib"],
>>>>>>> 406d6d18
    extras_require={
        "test": [
            "black>=22.3.0",
            "flake8",
            "isort",
            "pytest",
            "pytest-cov",
            "pytest-rerunfailures",
            "pytest-xdist",
            "sphinx",
            "sphinx-rtd-theme",
            "sphinxcontrib-apidoc",
            "tox",
        ]
    },
    include_package_data=True,
    url="https://github.com/aws-samples/amazon-braket-algorithm-library",
    author="Amazon Web Services",
    description=(
        "An open source library of quantum computing algorithms implemented on Amazon Braket"
    ),
    long_description=long_description,
    long_description_content_type="text/markdown",
    keywords="Amazon AWS Quantum",
    classifiers=[
        "Intended Audience :: Developers",
        "Natural Language :: English",
        "License :: OSI Approved :: Apache Software License",
        "Programming Language :: Python",
    ],
)<|MERGE_RESOLUTION|>--- conflicted
+++ resolved
@@ -26,19 +26,16 @@
     python_requires=">= 3.7.2",
     packages=find_namespace_packages(where="src", exclude=("test",)),
     package_dir={"": "src"},
-<<<<<<< HEAD
     install_requires=[
         "amazon-braket-sdk",
         "amazon-braket-pennylane-plugin",
         "boto3>=1.22.3",
         "numpy>=1.19.2",
+        "matplotlib",
         "openfermion>=1.0.0",
         "pyscf>=2.1.1",
         "",
     ],
-=======
-    install_requires=["amazon-braket-sdk", "boto3>=1.22.3", "numpy>=1.19.2", "matplotlib"],
->>>>>>> 406d6d18
     extras_require={
         "test": [
             "black>=22.3.0",
