# Copyright Amazon.com Inc. or its affiliates. All Rights Reserved.
#
# Licensed under the Apache License, Version 2.0 (the "License"). You
# may not use this file except in compliance with the License. A copy of
# the License is located at
#
#     http://aws.amazon.com/apache2.0/
#
# or in the "license" file accompanying this file. This file is
# distributed on an "AS IS" BASIS, WITHOUT WARRANTIES OR CONDITIONS OF
# ANY KIND, either express or implied. See the License for the specific
# language governing permissions and limitations under the License.

from setuptools import find_namespace_packages, setup

<<<<<<< HEAD
with open("README.md", "r", encoding="utf8") as fh:
=======
with open("README.md") as fh:
>>>>>>> 201b9112
    long_description = fh.read()

with open("src/braket/_algos/_version.py") as f:
    version = f.readlines()[-1].split()[-1].strip("\"'")

setup(
    name="amazon-braket-algorithm-library",
    version=version,
    license="Apache License 2.0",
    python_requires=">= 3.7.2",
    packages=find_namespace_packages(where="src", exclude=("test",)),
    package_dir={"": "src"},
    install_requires=["amazon-braket-sdk", "boto3>=1.22.3", "numpy>=1.19.2", "matplotlib", "sympy"],
    extras_require={
        "test": [
            "black>=22.3.0",
            "flake8",
            "isort",
            "pytest",
            "pytest-cov",
            "pytest-rerunfailures",
            "pytest-xdist",
            "sphinx",
            "sphinx-rtd-theme",
            "sphinxcontrib-apidoc",
            "tox",
        ]
    },
    include_package_data=True,
    url="https://github.com/aws-samples/amazon-braket-algorithm-library",
    author="Amazon Web Services",
    description=(
        "An open source library of quantum computing algorithms implemented on Amazon Braket"
    ),
    long_description=long_description,
    long_description_content_type="text/markdown",
    keywords="Amazon AWS Quantum",
    classifiers=[
        "Intended Audience :: Developers",
        "Natural Language :: English",
        "License :: OSI Approved :: Apache Software License",
        "Programming Language :: Python",
    ],
)<|MERGE_RESOLUTION|>--- conflicted
+++ resolved
@@ -13,11 +13,7 @@
 
 from setuptools import find_namespace_packages, setup
 
-<<<<<<< HEAD
 with open("README.md", "r", encoding="utf8") as fh:
-=======
-with open("README.md") as fh:
->>>>>>> 201b9112
     long_description = fh.read()
 
 with open("src/braket/_algos/_version.py") as f:
